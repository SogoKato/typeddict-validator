from typing import (
    Any,
    Literal,
    Type,
    TypeGuard,
    TypeVar,
    Union,
    get_args,
    get_origin,
    get_type_hints,
    is_typeddict,
)

try:
    from typing import NotRequired
except ImportError:
    from typing_extensions import NotRequired


T = TypeVar("T")


def _is_not_required(vt):
    """Check if a type annotation is NotRequired"""
    # Method 1: Direct origin check
    origin = get_origin(vt)
    if origin is NotRequired:
        return True
    
    # Method 2: Check __origin__ attribute directly
    if hasattr(vt, '__origin__') and vt.__origin__ is NotRequired:
        return True
    
    # Method 3: Check type representation (fallback for edge cases)
    type_str = str(vt)
    if type_str.startswith('typing.NotRequired[') or type_str.startswith('typing_extensions.NotRequired['):
        return True
    
    return False


def validate_typeddict(
    d: dict[str, Any], t: Type[T], *, silent: bool = False
) -> TypeGuard[T]:
    """Recursively validates whether the dict object matches given TypedDict.

    This supports generic types and Union (including Optional).

    Args:
        d (dict[str, Any]): a dict object to be validated.
        t (Type[TypedDict]): a type object of TypedDict.
        silent (bool): will return False instead of raising DictMissingKeyException or DictValueTypeMismatchException when True.

    Returns:
        bool: a TypeGuard that annotates the dict obeject matches given TypedDict.

    Raises:
        DictMissingKeyException: raised when the dict object is missing any key defined in given TypedDict.
        DictValueTypeMismatchException: raised when any value of the dict object does not match definition of given TypedDict.
        ValueError: raised when argument t is not a type object of TypedDict.
    """
    if not is_typeddict(t):
        raise ValueError("t must be a type object of TypedDict.")
    try:
<<<<<<< HEAD
        # Get optional keys from TypedDict metadata  
        optional_keys = getattr(t, '__optional_keys__', set())
        
=======
        hints = get_type_hints(t, globalns=globals(), localns=locals())
        t.__annotations__.update(hints)

>>>>>>> b772397c
        for k, vt in t.__annotations__.items():
            # Check if this is a NotRequired field using both methods
            is_not_required_by_annotation = _is_not_required(vt)
            is_not_required_by_metadata = k in optional_keys
            is_not_required = is_not_required_by_annotation or is_not_required_by_metadata
            
            if k not in d.keys() and is_not_required:
                continue
            elif k not in d.keys():
                raise DictMissingKeyException(key=k)
            elif is_not_required_by_annotation:
                # Only extract inner type if we detected NotRequired in the annotation
                vt = get_args(vt)[0]

            _validate_value(k=k, v=d[k], expected=vt)
    except (DictMissingKeyException, DictValueTypeMismatchException) as e:
        if silent:
            return False
        else:
            raise e
    return True


def _get_args(tp: Any):
    args = get_args(tp)
    for arg in args:
        if get_origin(arg) is Union:
            return set(args + get_args(arg))
    return set(args)


def _validate_value(k: str, v: Any, expected: Any):
    def raise_():
        raise DictValueTypeMismatchException(key=k, expected=expected, actual=type(v))

    origin_type_expected = get_origin(expected)
    if origin_type_expected is Union:
        _raise_if_mismatch(k=k, v=v, expected=expected, actual=v)
    elif origin_type_expected == list:
        if not isinstance(v, list):
            raise_()
        for v_ in v:
            _raise_if_mismatch(k=k, v=v_, expected=expected, actual=v)
    elif origin_type_expected == dict:
        if not isinstance(v, dict):
            raise_()
        for v_ in v.values():
            _raise_if_mismatch(k=k, v=v_, expected=expected, actual=v)
    elif is_typeddict(expected):
        validate_typeddict(v, expected)
    elif origin_type_expected is Literal:
        if v not in get_args(expected):
            raise DictValueTypeMismatchException(key=k, expected=expected, actual=v)
    elif type(v) != expected:
        raise_()


def _raise_if_mismatch(k: str, v: Any, expected: Any, actual: Any):
    args = _get_args(expected)
    if Any in args:
        return
    if type(v) in args:
        return
    err_count = 0
    for arg in args:
        try:
            _validate_value(k=k, v=v, expected=arg)
        except DictValueTypeMismatchException:
            err_count += 1
    if err_count < len(args):
        # OK if any of args did not raise error.
        return
    raise DictValueTypeMismatchException(key=k, expected=expected, actual=actual)


class DictMissingKeyException(Exception):
    """Indicates the dict object is missing any key defined in given TypedDict.

    Attributes:
        key (str): the name of missing key.
    """

    key: str

    def __init__(self, key: str) -> None:
        self.key = key


class DictValueTypeMismatchException(Exception):
    """Indicates any value of the dict object does not match definition of given TypedDict.

    Attributes:
        key (str): the name of key that its value does not match definition.
        expected (Type): the type of value of key defined in TypedDict.
        expected_type_name (str): the name(s) of type(s) of expected. It will be multiple when expected is Union or Optional.
        actual (Type): the type of value of key in dict.
        actual_type_name (str): the name of type of actual.
    """

    key: str
    expected: Type
    expected_type_name: str
    actual: Type
    actual_type_name: str

    def __init__(self, key: str, expected: Type, actual: Type) -> None:
        self.key = key
        self.expected = expected
        self.actual = actual
        self.expected_type_name = (
            expected.__name__
            if expected.__class__.__name__ == "type"
            else expected.__class__.__name__
        )
        if expected == Union:
            self.expected_type_name = "one of " + ", ".join(
                [t.__class__.__name__ for t in expected.__args__]
            )
        self.actual_type_name = (
            actual.__name__
            if actual.__class__.__name__ == "type"
            else actual.__class__.__name__
        )<|MERGE_RESOLUTION|>--- conflicted
+++ resolved
@@ -62,15 +62,10 @@
     if not is_typeddict(t):
         raise ValueError("t must be a type object of TypedDict.")
     try:
-<<<<<<< HEAD
         # Get optional keys from TypedDict metadata  
         optional_keys = getattr(t, '__optional_keys__', set())
-        
-=======
         hints = get_type_hints(t, globalns=globals(), localns=locals())
         t.__annotations__.update(hints)
-
->>>>>>> b772397c
         for k, vt in t.__annotations__.items():
             # Check if this is a NotRequired field using both methods
             is_not_required_by_annotation = _is_not_required(vt)
