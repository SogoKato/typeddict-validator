--- conflicted
+++ resolved
@@ -1,10 +1,7 @@
 from typing import (
     Any,
-<<<<<<< HEAD
-=======
     NotRequired,
     Literal,
->>>>>>> 16a3bfb3
     Type,
     TypeGuard,
     TypeVar,
