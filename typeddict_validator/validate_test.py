from typing import Any, Literal, Optional, Type, TypedDict, Union
import unittest

from .validate import (
    DictMissingKeyException,
    DictValueTypeMismatchException,
    validate_typeddict,
)

try:
    from typing import NotRequired
except ImportError:
    from typing_extensions import NotRequired


class BasicTypedDict(TypedDict):
    s: str
    i: int
    b: bool


class HasForwardRefTypedDict(TypedDict):
    d: "ForwardDict"


class ForwardDict(TypedDict):
    s: str


class HasListValueTypedDict(TypedDict):
    l: list[str]
    l_union: list[Union[str, int]]
    l_optional: list[Optional[str]]
    l_any: list[Any]


class HasDictValueTypedDict(TypedDict):
    d: dict[str, str]
    d_union: dict[str, Union[str, int]]
    d_optional: dict[str, Optional[str]]
    d_any: dict[str, Any]


class HasLiteralValueTypedDict(TypedDict):
    l: Literal["Hello", "World"]


class HasTypedDictValueTypedDict(TypedDict):
    td: BasicTypedDict


class HasUnionValueTypedDict(TypedDict):
    u: Union[str, int]
    o: Optional[str]
    o_list: Optional[list[str]]
    o_dict: Optional[dict[str, str]]


<<<<<<< HEAD
class PersonTypedDict(TypedDict):
    name: str
    age: int


class CompanyTypedDict(TypedDict):
    name: str
    employees: int


class HasUnionWithTypedDictsTypedDict(TypedDict):
    entity: Union[PersonTypedDict, CompanyTypedDict]
    backup: Optional[Union[PersonTypedDict, CompanyTypedDict]]

=======
class HasNotRequiredTypedDict(TypedDict):
    s: NotRequired[str]


>>>>>>> e781c45c

class TestValidateTypedDict(unittest.TestCase):

    Param = tuple[dict[str, Any], Any]

    success_params_list: list[Param] = [
        (
            {"s": "a", "i": 0, "b": False},
            BasicTypedDict,
        ),
        (
            {"d": {"s": "a"}},
            HasForwardRefTypedDict,
        ),
        (
            {
                "l": ["a", "b"],
                "l_union": ["a", 0],
                "l_optional": ["a", None],
                "l_any": ["a", False],
            },
            HasListValueTypedDict,
        ),
        (
            {
                "l": [],
                "l_union": [],
                "l_optional": [],
                "l_any": [],
            },
            HasListValueTypedDict,
        ),
        (
            {
                "d": {"s": "a"},
                "d_union": {"k1": "a", "k2": 0},
                "d_optional": {"k1": "a", "k2": None},
                "d_any": {"k1": "a", "k2": False},
            },
            HasDictValueTypedDict,
        ),
        (
            {
                "d": {},
                "d_union": {},
                "d_optional": {},
                "d_any": {},
            },
            HasDictValueTypedDict,
        ),
        (
            {"td": {"s": "a", "i": 0, "b": False}},
            HasTypedDictValueTypedDict,
        ),
        (
            {"u": "a", "o": "b", "o_list": ["a", "b"], "o_dict": {"s": "a"}},
            HasUnionValueTypedDict,
        ),
        (
            {"u": 0, "o": None, "o_list": None, "o_dict": None},
            HasUnionValueTypedDict,
        ),
        (
            {"l": "Hello"},
            HasLiteralValueTypedDict,
        ),
        (
            {"l": "World"},
            HasLiteralValueTypedDict,
        ),
<<<<<<< HEAD
        # Union with TypedDicts tests
        (
            {"entity": {"name": "John", "age": 30}, "backup": None},
            HasUnionWithTypedDictsTypedDict,
        ),
        (
            {"entity": {"name": "ACME Corp", "employees": 100}, "backup": None},
            HasUnionWithTypedDictsTypedDict,
        ),
        (
            {"entity": {"name": "John", "age": 30}, "backup": {"name": "ACME Corp", "employees": 100}},
            HasUnionWithTypedDictsTypedDict,
=======
        (
            {},
            HasNotRequiredTypedDict,
        ),
        (
            {"s": "a"},
            HasNotRequiredTypedDict,
>>>>>>> e781c45c
        ),
    ]

    failure_params_list: list[tuple[Param, Type[Exception]]] = [
        (
            (
                {},
                dict[str, Any],  # must be a TypeDict
            ),
            ValueError,
        ),
        (
            (
                {"s": "a", "i": 0},  # b is missing
                BasicTypedDict,
            ),
            DictMissingKeyException,
        ),
        (
            (
                {"s": "a", "i": 0, "b": "False"},  # b is invalid
                BasicTypedDict,
            ),
            DictValueTypeMismatchException,
        ),
        (
            (
                {"d": {"s": 1}},
                HasForwardRefTypedDict
            ),
            DictValueTypeMismatchException,
        ),
        (
            (
                {
                    "l": ["a", 0],  # l is invalid
                    "l_union": ["a", 0],
                    "l_optional": ["a", None],
                    "l_any": ["a", False],
                },
                HasListValueTypedDict,
            ),
            DictValueTypeMismatchException,
        ),
        (
            (
                {
                    "l": ["a", "b"],
                    "l_union": ["a", 0, False],  # l_union is invalid
                    "l_optional": ["a", None],
                    "l_any": ["a", False],
                },
                HasListValueTypedDict,
            ),
            DictValueTypeMismatchException,
        ),
        (
            (
                {
                    "d": {"s": 0},  # d is invalid
                    "d_union": {"k1": "a", "k2": 0},
                    "d_optional": {"k1": "a", "k2": None},
                    "d_any": {"k1": "a", "k2": False},
                },
                HasDictValueTypedDict,
            ),
            DictValueTypeMismatchException,
        ),
        (
            (
                {
                    "d": {"s": "a"},
                    "d_union": {"k1": "a", "k2": False},  # d_union is invalid
                    "d_optional": {"k1": "a", "k2": None},
                    "d_any": {"k1": "a", "k2": False},
                },
                HasDictValueTypedDict,
            ),
            DictValueTypeMismatchException,
        ),
        (
            (
                {"td": {"s": "a", "i": 0, "b": "False"}},  # b is invalid
                HasTypedDictValueTypedDict,
            ),
            DictValueTypeMismatchException,
        ),
        (
            (
                {
                    "u": False,  # u is invalid
                    "o": "b",
                    "o_list": ["a", "b"],
                    "o_dict": {"s": "a"},
                },
                HasUnionValueTypedDict,
            ),
            DictValueTypeMismatchException,
        ),
        (
            (
                {
                    "u": "a",
                    "o": False,  # o is invalid
                    "o_list": ["a", "b"],
                    "o_dict": {"s": "a"},
                },
                HasUnionValueTypedDict,
            ),
            DictValueTypeMismatchException,
        ),
        (
            (
                {
                    "u": "a",
                    "o": "b",
                    "o_list": False,  # o_list is invalid
                    "o_dict": {"s": "a"},
                },
                HasUnionValueTypedDict,
            ),
            DictValueTypeMismatchException,
        ),
        (
            (
                {
                    "u": "a",
                    "o": "b",
                    "o_list": ["a", "b"],
                    "o_dict": False,  # o_dict is invalid
                },
                HasUnionValueTypedDict,
            ),
            DictValueTypeMismatchException,
        ),
        (
            (
                {
                    "u": "a",
                    "o": "b",
                    "o_list": [0],  # o_list is invalid
                    "o_dict": {"s": "a"},
                },
                HasUnionValueTypedDict,
            ),
            DictValueTypeMismatchException,
        ),
        (
            (
                {
                    "u": "a",
                    "o": "b",
                    "o_list": ["a", "b"],
                    "o_dict": {"s": 0},  # o_dict is invalid
                },
                HasUnionValueTypedDict,
            ),
            DictValueTypeMismatchException,
        ),
        (
            (
                {"l": "asdf"},
                HasLiteralValueTypedDict,
            ),
            DictValueTypeMismatchException,
        ),
        (
            (
                {"l": "hello"},
                HasLiteralValueTypedDict,
            ),
            DictValueTypeMismatchException,
        ),
        (
            (
                {"l": 5},
                HasLiteralValueTypedDict,
            ),
            DictValueTypeMismatchException,
        ),
<<<<<<< HEAD
        # Union with TypedDicts failure tests
        (
            (
                {"entity": {"name": "John"}, "backup": None},  # missing age field
                HasUnionWithTypedDictsTypedDict,
            ),
            DictMissingKeyException,
        ),
        (
            (
                {"entity": {"name": "John", "age": "thirty"}, "backup": None},  # wrong type for age
                HasUnionWithTypedDictsTypedDict,
            ),
            DictValueTypeMismatchException,
        ),
        (
            (
                {"entity": {"name": 123, "age": 30}, "backup": None},  # wrong type for name (should be str)
                HasUnionWithTypedDictsTypedDict,
            ),
            DictValueTypeMismatchException,
        ),
        (
            (
                {"entity": {"name": "ACME Corp", "employees": "many"}, "backup": None},  # wrong type for employees
                HasUnionWithTypedDictsTypedDict,
            ),
            DictValueTypeMismatchException,
        ),
        (
            (
                {"entity": {"invalid": "data"}, "backup": None},  # doesn't match either TypedDict
                HasUnionWithTypedDictsTypedDict,
            ),
            DictMissingKeyException,
        ),
=======
        (
            (
                {"s": 0},
                HasNotRequiredTypedDict,
            ),
            DictValueTypeMismatchException,
        ),
>>>>>>> e781c45c
    ]

    def test_success(self):
        for success_params in self.success_params_list:
            with self.subTest():
                is_valid = validate_typeddict(*success_params)
                self.assertEqual(is_valid, True, success_params)

    def test_success_with_silent(self):
        for success_params in self.success_params_list:
            with self.subTest():
                is_valid = validate_typeddict(*success_params, silent=True)
                self.assertEqual(is_valid, True, success_params)

    def test_failure(self):
        for failure_params, error in self.failure_params_list:
            with self.subTest():
                with self.assertRaises(error, msg=failure_params):
                    validate_typeddict(*failure_params)

    def test_failure_with_silent(self):
        for failure_params, error in self.failure_params_list:
            with self.subTest():
                if error == ValueError:
                    continue
                is_valid = validate_typeddict(*failure_params, silent=True)
                self.assertEqual(is_valid, False, failure_params)<|MERGE_RESOLUTION|>--- conflicted
+++ resolved
@@ -56,7 +56,6 @@
     o_dict: Optional[dict[str, str]]
 
 
-<<<<<<< HEAD
 class PersonTypedDict(TypedDict):
     name: str
     age: int
@@ -71,12 +70,10 @@
     entity: Union[PersonTypedDict, CompanyTypedDict]
     backup: Optional[Union[PersonTypedDict, CompanyTypedDict]]
 
-=======
+
 class HasNotRequiredTypedDict(TypedDict):
     s: NotRequired[str]
 
-
->>>>>>> e781c45c
 
 class TestValidateTypedDict(unittest.TestCase):
 
@@ -147,7 +144,6 @@
             {"l": "World"},
             HasLiteralValueTypedDict,
         ),
-<<<<<<< HEAD
         # Union with TypedDicts tests
         (
             {"entity": {"name": "John", "age": 30}, "backup": None},
@@ -160,7 +156,7 @@
         (
             {"entity": {"name": "John", "age": 30}, "backup": {"name": "ACME Corp", "employees": 100}},
             HasUnionWithTypedDictsTypedDict,
-=======
+        ),
         (
             {},
             HasNotRequiredTypedDict,
@@ -168,7 +164,6 @@
         (
             {"s": "a"},
             HasNotRequiredTypedDict,
->>>>>>> e781c45c
         ),
     ]
 
@@ -349,7 +344,6 @@
             ),
             DictValueTypeMismatchException,
         ),
-<<<<<<< HEAD
         # Union with TypedDicts failure tests
         (
             (
@@ -386,7 +380,6 @@
             ),
             DictMissingKeyException,
         ),
-=======
         (
             (
                 {"s": 0},
@@ -394,7 +387,6 @@
             ),
             DictValueTypeMismatchException,
         ),
->>>>>>> e781c45c
     ]
 
     def test_success(self):
