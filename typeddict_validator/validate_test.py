from typing import Any, Literal, Optional, Type, TypedDict, Union
import unittest

from .validate import (
    DictMissingKeyException,
    DictValueTypeMismatchException,
    validate_typeddict,
)

try:
    from typing import NotRequired
except ImportError:
    from typing_extensions import NotRequired


class BasicTypedDict(TypedDict):
    s: str
    i: int
    b: bool


class HasListValueTypedDict(TypedDict):
    l: list[str]
    l_union: list[Union[str, int]]
    l_optional: list[Optional[str]]
    l_any: list[Any]


class HasDictValueTypedDict(TypedDict):
    d: dict[str, str]
    d_union: dict[str, Union[str, int]]
    d_optional: dict[str, Optional[str]]
    d_any: dict[str, Any]


class HasLiteralValueTypedDict(TypedDict):
    l: Literal["Hello", "World"]


class HasTypedDictValueTypedDict(TypedDict):
    td: BasicTypedDict


class HasUnionValueTypedDict(TypedDict):
    u: Union[str, int]
    o: Optional[str]
    o_list: Optional[list[str]]
    o_dict: Optional[dict[str, str]]


class HasNotRequiredTypedDict(TypedDict):
    s: NotRequired[str]


class TestValidateTypedDict(unittest.TestCase):

    Param = tuple[dict[str, Any], Any]

    success_params_list: list[Param] = [
        (
            {"s": "a", "i": 0, "b": False},
            BasicTypedDict,
        ),
        (
            {
                "l": ["a", "b"],
                "l_union": ["a", 0],
                "l_optional": ["a", None],
                "l_any": ["a", False],
            },
            HasListValueTypedDict,
        ),
        (
            {
                "l": [],
                "l_union": [],
                "l_optional": [],
                "l_any": [],
            },
            HasListValueTypedDict,
        ),
        (
            {
                "d": {"s": "a"},
                "d_union": {"k1": "a", "k2": 0},
                "d_optional": {"k1": "a", "k2": None},
                "d_any": {"k1": "a", "k2": False},
            },
            HasDictValueTypedDict,
        ),
        (
            {
                "d": {},
                "d_union": {},
                "d_optional": {},
                "d_any": {},
            },
            HasDictValueTypedDict,
        ),
        (
            {"td": {"s": "a", "i": 0, "b": False}},
            HasTypedDictValueTypedDict,
        ),
        (
            {"u": "a", "o": "b", "o_list": ["a", "b"], "o_dict": {"s": "a"}},
            HasUnionValueTypedDict,
        ),
        (
            {"u": 0, "o": None, "o_list": None, "o_dict": None},
            HasUnionValueTypedDict,
        ),
        (
<<<<<<< HEAD
            {},
            HasNotRequiredTypedDict,
        ),
        (
            {"s": "a"},
            HasNotRequiredTypedDict,
=======
            {"l": "Hello"},
            HasLiteralValueTypedDict,
        ),
        (
            {"l": "World"},
            HasLiteralValueTypedDict,
>>>>>>> 16a3bfb3
        ),
    ]

    failure_params_list: list[tuple[Param, Type[Exception]]] = [
        (
            (
                {},
                dict[str, Any],  # must be a TypeDict
            ),
            ValueError,
        ),
        (
            (
                {"s": "a", "i": 0},  # b is missing
                BasicTypedDict,
            ),
            DictMissingKeyException,
        ),
        (
            (
                {"s": "a", "i": 0, "b": "False"},  # b is invalid
                BasicTypedDict,
            ),
            DictValueTypeMismatchException,
        ),
        (
            (
                {
                    "l": ["a", 0],  # l is invalid
                    "l_union": ["a", 0],
                    "l_optional": ["a", None],
                    "l_any": ["a", False],
                },
                HasListValueTypedDict,
            ),
            DictValueTypeMismatchException,
        ),
        (
            (
                {
                    "l": ["a", "b"],
                    "l_union": ["a", 0, False],  # l_union is invalid
                    "l_optional": ["a", None],
                    "l_any": ["a", False],
                },
                HasListValueTypedDict,
            ),
            DictValueTypeMismatchException,
        ),
        (
            (
                {
                    "d": {"s": 0},  # d is invalid
                    "d_union": {"k1": "a", "k2": 0},
                    "d_optional": {"k1": "a", "k2": None},
                    "d_any": {"k1": "a", "k2": False},
                },
                HasDictValueTypedDict,
            ),
            DictValueTypeMismatchException,
        ),
        (
            (
                {
                    "d": {"s": "a"},
                    "d_union": {"k1": "a", "k2": False},  # d_union is invalid
                    "d_optional": {"k1": "a", "k2": None},
                    "d_any": {"k1": "a", "k2": False},
                },
                HasDictValueTypedDict,
            ),
            DictValueTypeMismatchException,
        ),
        (
            (
                {"td": {"s": "a", "i": 0, "b": "False"}},  # b is invalid
                HasTypedDictValueTypedDict,
            ),
            DictValueTypeMismatchException,
        ),
        (
            (
                {
                    "u": False,  # u is invalid
                    "o": "b",
                    "o_list": ["a", "b"],
                    "o_dict": {"s": "a"},
                },
                HasUnionValueTypedDict,
            ),
            DictValueTypeMismatchException,
        ),
        (
            (
                {
                    "u": "a",
                    "o": False,  # o is invalid
                    "o_list": ["a", "b"],
                    "o_dict": {"s": "a"},
                },
                HasUnionValueTypedDict,
            ),
            DictValueTypeMismatchException,
        ),
        (
            (
                {
                    "u": "a",
                    "o": "b",
                    "o_list": False,  # o_list is invalid
                    "o_dict": {"s": "a"},
                },
                HasUnionValueTypedDict,
            ),
            DictValueTypeMismatchException,
        ),
        (
            (
                {
                    "u": "a",
                    "o": "b",
                    "o_list": ["a", "b"],
                    "o_dict": False,  # o_dict is invalid
                },
                HasUnionValueTypedDict,
            ),
            DictValueTypeMismatchException,
        ),
        (
            (
                {
                    "u": "a",
                    "o": "b",
                    "o_list": [0],  # o_list is invalid
                    "o_dict": {"s": "a"},
                },
                HasUnionValueTypedDict,
            ),
            DictValueTypeMismatchException,
        ),
        (
            (
                {
                    "u": "a",
                    "o": "b",
                    "o_list": ["a", "b"],
                    "o_dict": {"s": 0},  # o_dict is invalid
                },
                HasUnionValueTypedDict,
            ),
            DictValueTypeMismatchException,
        ),
        (
            (
<<<<<<< HEAD
                {"s": 0},
                HasNotRequiredTypedDict,
=======
                {"l": "asdf"},
                HasLiteralValueTypedDict,
            ),
            DictValueTypeMismatchException,
        ),
        (
            (
                {"l": "hello"},
                HasLiteralValueTypedDict,
            ),
            DictValueTypeMismatchException,
        ),
        (
            (
                {"l": 5},
                HasLiteralValueTypedDict,
>>>>>>> 16a3bfb3
            ),
            DictValueTypeMismatchException,
        ),
    ]

    def test_success(self):
        for success_params in self.success_params_list:
            with self.subTest():
                is_valid = validate_typeddict(*success_params)
                self.assertEqual(is_valid, True)

    def test_success_with_silent(self):
        for success_params in self.success_params_list:
            with self.subTest():
                is_valid = validate_typeddict(*success_params, silent=True)
                self.assertEqual(is_valid, True)

    def test_failure(self):
        for failure_params, error in self.failure_params_list:
            with self.subTest():
                with self.assertRaises(error):
                    validate_typeddict(*failure_params)

    def test_failure_with_silent(self):
        for failure_params, error in self.failure_params_list:
            with self.subTest():
                if error == ValueError:
                    continue
                is_valid = validate_typeddict(*failure_params, silent=True)
                self.assertEqual(is_valid, False)<|MERGE_RESOLUTION|>--- conflicted
+++ resolved
@@ -110,21 +110,20 @@
             HasUnionValueTypedDict,
         ),
         (
-<<<<<<< HEAD
+            {"l": "Hello"},
+            HasLiteralValueTypedDict,
+        ),
+        (
+            {"l": "World"},
+            HasLiteralValueTypedDict,
+        ),
+        (
             {},
             HasNotRequiredTypedDict,
         ),
         (
             {"s": "a"},
             HasNotRequiredTypedDict,
-=======
-            {"l": "Hello"},
-            HasLiteralValueTypedDict,
-        ),
-        (
-            {"l": "World"},
-            HasLiteralValueTypedDict,
->>>>>>> 16a3bfb3
         ),
     ]
 
@@ -279,27 +278,29 @@
         ),
         (
             (
-<<<<<<< HEAD
+                {"l": "asdf"},
+                HasLiteralValueTypedDict,
+            ),
+            DictValueTypeMismatchException,
+        ),
+        (
+            (
+                {"l": "hello"},
+                HasLiteralValueTypedDict,
+            ),
+            DictValueTypeMismatchException,
+        ),
+        (
+            (
+                {"l": 5},
+                HasLiteralValueTypedDict,
+            ),
+            DictValueTypeMismatchException,
+        ),
+        (
+            (
                 {"s": 0},
                 HasNotRequiredTypedDict,
-=======
-                {"l": "asdf"},
-                HasLiteralValueTypedDict,
-            ),
-            DictValueTypeMismatchException,
-        ),
-        (
-            (
-                {"l": "hello"},
-                HasLiteralValueTypedDict,
-            ),
-            DictValueTypeMismatchException,
-        ),
-        (
-            (
-                {"l": 5},
-                HasLiteralValueTypedDict,
->>>>>>> 16a3bfb3
             ),
             DictValueTypeMismatchException,
         ),
